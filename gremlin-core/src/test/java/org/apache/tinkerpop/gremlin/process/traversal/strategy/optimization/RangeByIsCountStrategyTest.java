--- conflicted
+++ resolved
@@ -21,24 +21,13 @@
 import org.apache.tinkerpop.gremlin.process.traversal.Traversal;
 import org.apache.tinkerpop.gremlin.process.traversal.TraversalStrategies;
 import org.apache.tinkerpop.gremlin.process.traversal.dsl.graph.__;
-<<<<<<< HEAD
-import org.apache.tinkerpop.gremlin.process.traversal.step.filter.RangeGlobalStep;
 import org.apache.tinkerpop.gremlin.process.traversal.util.DefaultTraversalStrategies;
-import org.apache.tinkerpop.gremlin.process.traversal.util.TraversalHelper;
-=======
-import org.apache.tinkerpop.gremlin.process.traversal.util.DefaultTraversalStrategies;
-import org.junit.Before;
->>>>>>> 5d38bbeb
 import org.junit.Test;
 import org.junit.runner.RunWith;
 import org.junit.runners.Parameterized;
 
 import java.util.Arrays;
 
-<<<<<<< HEAD
-import static org.apache.tinkerpop.gremlin.process.traversal.P.eq;
-=======
->>>>>>> 5d38bbeb
 import static org.apache.tinkerpop.gremlin.process.traversal.P.gt;
 import static org.apache.tinkerpop.gremlin.process.traversal.P.gte;
 import static org.apache.tinkerpop.gremlin.process.traversal.P.inside;
@@ -57,147 +46,53 @@
 @RunWith(Parameterized.class)
 public class RangeByIsCountStrategyTest {
 
+    @Parameterized.Parameter(value = 0)
+    public Traversal original;
 
-    @Parameterized.Parameter(value = 0)
-    public String name;
+    @Parameterized.Parameter(value = 1)
+    public Traversal optimized;
 
-<<<<<<< HEAD
-    @Parameterized.Parameter(value = 1)
-    public Object predicate;
-
-    @Parameterized.Parameter(value = 2)
-    public long expectedHighRange;
-
-    public void applyRangeByIsCountStrategy(final Traversal traversal) {
+    void applyRangeByIsCountStrategy(final Traversal traversal) {
         final TraversalStrategies strategies = new DefaultTraversalStrategies();
         strategies.addStrategies(RangeByIsCountStrategy.instance());
-
         traversal.asAdmin().setStrategies(strategies);
-        //traversal.asAdmin().setEngine(this.traversalEngine);
         traversal.asAdmin().applyStrategies();
     }
 
     @Test
     public void doTest() {
-        final AtomicInteger counter = new AtomicInteger(0);
-        final Traversal traversal = __.out().count().is(predicate);
-
-        applyRangeByIsCountStrategy(traversal);
-=======
-        @Parameterized.Parameter(value = 0)
-        public Traversal original;
-
-        @Parameterized.Parameter(value = 1)
-        public Traversal optimized;
-
-        @Before
-        public void setup() {
-            this.traversalEngine = mock(TraversalEngine.class);
-            when(this.traversalEngine.getType()).thenReturn(TraversalEngine.Type.STANDARD);
-        }
-
-        @Test
-        public void shouldApplyStrategy() {
-            doTest(original, optimized);
-        }
-    }
-
-    @RunWith(Parameterized.class)
-    public static class ComputerTest extends AbstractRangeByIsCountStrategyTest {
-
-        @Parameterized.Parameters(name = "{0}")
-        public static Iterable<Object[]> data() {
-            return generateTestParameters();
-        }
-
-        @Parameterized.Parameter(value = 0)
-        public Traversal original;
-
-        @Parameterized.Parameter(value = 1)
-        public Traversal optimized;
->>>>>>> 5d38bbeb
-
-        final List<RangeGlobalStep> steps = TraversalHelper.getStepsOfClass(RangeGlobalStep.class, traversal.asAdmin());
-        assertEquals(1, steps.size());
-
-<<<<<<< HEAD
-        steps.forEach(step -> {
-            assertEquals(0, step.getLowRange());
-            assertEquals(expectedHighRange, step.getHighRange());
-            counter.incrementAndGet();
-        });
-
-        assertEquals(1, counter.intValue());
+        applyRangeByIsCountStrategy(original);
+        assertEquals(optimized, original);
     }
 
     @Parameterized.Parameters(name = "{0}")
     public static Iterable<Object[]> generateTestParameters() {
 
-        return Arrays.asList(new Object[][]{
-                {"countEqualsNullShouldLimitToOne", eq(0l), 1l},
-                {"countNotEqualsFourShouldLimitToFive", neq(4l), 5l},
-                {"countLessThanOrEqualThreeShouldLimitToFour", lte(3l), 4l},
-                {"countLessThanThreeShouldLimitToThree", lt(3l), 3l},
-                {"countGreaterThanTwoShouldLimitToThree", gt(2l), 3l},
-                {"countGreaterThanOrEqualTwoShouldLimitToTwo", gte(2l), 2l},
-                {"countInsideTwoAndFourShouldLimitToFour", inside(2l, 4l), 4l},
-                {"countOutsideTwoAndFourShouldLimitToFive", outside(2l, 4l), 5l},
-                {"countWithinTwoSixFourShouldLimitToSeven", within(2l, 6l, 4l), 7l},
-                {"countWithoutTwoSixFourShouldLimitToSix", without(2l, 6l, 4l), 6l}});
-=======
-        @Test
-        public void shouldApplyStrategy() {
-            doTest(original, optimized);
-        }
-    }
-
-    private static abstract class AbstractRangeByIsCountStrategyTest {
-
-        protected TraversalEngine traversalEngine;
-
-        void applyRangeByIsCountStrategy(final Traversal traversal) {
-            final TraversalStrategies strategies = new DefaultTraversalStrategies();
-            strategies.addStrategies(RangeByIsCountStrategy.instance());
-
-            traversal.asAdmin().setStrategies(strategies);
-            traversal.asAdmin().setEngine(this.traversalEngine);
-            traversal.asAdmin().applyStrategies();
-        }
-
-        public void doTest(final Traversal traversal, final Traversal optimized) {
-            applyRangeByIsCountStrategy(traversal);
-            assertEquals(optimized, traversal);
-        }
-
-        static Iterable<Object[]> generateTestParameters() {
-
-            return Arrays.asList(new Traversal[][]{
-                    {__.count().is(0), __.not(__.identity())},
-                    {__.count().is(1), __.limit(2).count().is(1)},
-                    {__.out().count().is(0), __.not(__.out())},
-                    {__.outE().count().is(lt(1)), __.not(__.outE())},
-                    {__.both().count().is(lte(0)), __.not(__.both())},
-                    {__.store("x").count().is(0).as("a"), __.store("x").limit(1).count().is(0).as("a")},
-                    {__.out().count().as("a").is(0), __.out().limit(1).count().as("a").is(0)},
-                    {__.out().count().is(neq(4)), __.out().limit(5).count().is(neq(4))},
-                    {__.out().count().is(lte(3)), __.out().limit(4).count().is(lte(3))},
-                    {__.out().count().is(lt(3)), __.out().limit(3).count().is(lt(3))},
-                    {__.out().count().is(gt(2)), __.out().limit(3).count().is(gt(2))},
-                    {__.out().count().is(gte(2)), __.out().limit(2).count().is(gte(2))},
-                    {__.out().count().is(inside(2, 4)), __.out().limit(4).count().is(inside(2, 4))},
-                    {__.out().count().is(outside(2, 4)), __.out().limit(5).count().is(outside(2, 4))},
-                    {__.out().count().is(within(2, 6, 4)), __.out().limit(7).count().is(within(2, 6, 4))},
-                    {__.out().count().is(without(2, 6, 4)), __.out().limit(6).count().is(without(2, 6, 4))},
-                    {__.map(__.count().is(0)), __.map(__.limit(1).count().is(0))},
-                    {__.flatMap(__.count().is(0)), __.flatMap(__.limit(1).count().is(0))},
-                    {__.filter(__.count().is(0)), __.filter(__.not(__.identity()))},
-                    {__.sideEffect(__.count().is(0)), __.sideEffect(__.not(__.identity()))},
-                    {__.branch(__.count().is(0)), __.branch(__.limit(1).count().is(0))},
-                    {__.count().is(0).store("x"), __.limit(1).count().is(0).store("x")},
-                    {__.repeat(__.out()).until(__.outE().count().is(0)), __.repeat(__.out()).until(__.not(__.outE()))},
-                    {__.repeat(__.out()).emit(__.outE().count().is(0)), __.repeat(__.out()).emit(__.not(__.outE()))},
-            });
-        }
->>>>>>> 5d38bbeb
+        return Arrays.asList(new Traversal[][]{
+                {__.count().is(0), __.not(__.identity())},
+                {__.count().is(1), __.limit(2).count().is(1)},
+                {__.out().count().is(0), __.not(__.out())},
+                {__.outE().count().is(lt(1)), __.not(__.outE())},
+                {__.both().count().is(lte(0)), __.not(__.both())},
+                {__.store("x").count().is(0).as("a"), __.store("x").limit(1).count().is(0).as("a")},
+                {__.out().count().as("a").is(0), __.out().limit(1).count().as("a").is(0)},
+                {__.out().count().is(neq(4)), __.out().limit(5).count().is(neq(4))},
+                {__.out().count().is(lte(3)), __.out().limit(4).count().is(lte(3))},
+                {__.out().count().is(lt(3)), __.out().limit(3).count().is(lt(3))},
+                {__.out().count().is(gt(2)), __.out().limit(3).count().is(gt(2))},
+                {__.out().count().is(gte(2)), __.out().limit(2).count().is(gte(2))},
+                {__.out().count().is(inside(2, 4)), __.out().limit(4).count().is(inside(2, 4))},
+                {__.out().count().is(outside(2, 4)), __.out().limit(5).count().is(outside(2, 4))},
+                {__.out().count().is(within(2, 6, 4)), __.out().limit(7).count().is(within(2, 6, 4))},
+                {__.out().count().is(without(2, 6, 4)), __.out().limit(6).count().is(without(2, 6, 4))},
+                {__.map(__.count().is(0)), __.map(__.limit(1).count().is(0))},
+                {__.flatMap(__.count().is(0)), __.flatMap(__.limit(1).count().is(0))},
+                {__.filter(__.count().is(0)), __.filter(__.not(__.identity()))},
+                {__.sideEffect(__.count().is(0)), __.sideEffect(__.not(__.identity()))},
+                {__.branch(__.count().is(0)), __.branch(__.limit(1).count().is(0))},
+                {__.count().is(0).store("x"), __.limit(1).count().is(0).store("x")},
+                {__.repeat(__.out()).until(__.outE().count().is(0)), __.repeat(__.out()).until(__.not(__.outE()))},
+                {__.repeat(__.out()).emit(__.outE().count().is(0)), __.repeat(__.out()).emit(__.not(__.outE()))},
+        });
     }
 }