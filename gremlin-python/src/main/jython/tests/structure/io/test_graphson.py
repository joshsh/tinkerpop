'''
Licensed to the Apache Software Foundation (ASF) under one
or more contributor license agreements.  See the NOTICE file
distributed with this work for additional information
regarding copyright ownership.  The ASF licenses this file
to you under the Apache License, Version 2.0 (the
"License"); you may not use this file except in compliance
with the License.  You may obtain a copy of the License at

http://www.apache.org/licenses/LICENSE-2.0

Unless required by applicable law or agreed to in writing,
software distributed under the License is distributed on an
"AS IS" BASIS, WITHOUT WARRANTIES OR CONDITIONS OF ANY
KIND, either express or implied.  See the License for the
specific language governing permissions and limitations
under the License.
'''

__author__ = 'Marko A. Rodriguez (http://markorodriguez.com)'

import json
from mock import Mock

import six

from gremlin_python.statics import *
from gremlin_python.structure.graph import Vertex, Edge, Property, VertexProperty
from gremlin_python.structure.graph import Path
from gremlin_python.structure.io.graphson import GraphSONWriter, GraphSONReader, GraphSONUtil
import gremlin_python.structure.io.graphson
from gremlin_python.process.traversal import P
from gremlin_python.process.strategies import SubgraphStrategy
from gremlin_python.process.graph_traversal import __


class TestGraphSONReader(object):
    graphson_reader = GraphSONReader()

    def test_number_input(self):
        x = self.graphson_reader.readObject(json.dumps({
            "@type": "g:Int32",
            "@value": 31
        }))
        assert isinstance(x, int)
        assert 31 == x
        ##
        x = self.graphson_reader.readObject(json.dumps({
            "@type": "g:Int64",
            "@value": 31
        }))
        assert isinstance(x, long)
        assert long(31) == x
        ##
        x = self.graphson_reader.readObject(json.dumps({
            "@type": "g:Float",
            "@value": 31.3
        }))
        assert isinstance(x, float)
        assert 31.3 == x
        ##
        x = self.graphson_reader.readObject(json.dumps({
            "@type": "g:Double",
            "@value": 31.2
        }))
        assert isinstance(x, float)
        assert 31.2 == x

    def test_graph(self):
        vertex = self.graphson_reader.readObject("""
        {"@type":"g:Vertex", "@value":{"id":{"@type":"g:Int32","@value":1},"label":"person","outE":{"created":[{"id":{"@type":"g:Int32","@value":9},"inV":{"@type":"g:Int32","@value":3},"properties":{"weight":{"@type":"g:Double","@value":0.4}}}],"knows":[{"id":{"@type":"g:Int32","@value":7},"inV":{"@type":"g:Int32","@value":2},"properties":{"weight":{"@type":"g:Double","@value":0.5}}},{"id":{"@type":"g:Int32","@value":8},"inV":{"@type":"g:Int32","@value":4},"properties":{"weight":{"@type":"g:Double","@value":1.0}}}]},"properties":{"name":[{"id":{"@type":"g:Int64","@value":0},"value":"marko"}],"age":[{"id":{"@type":"g:Int64","@value":1},"value":{"@type":"g:Int32","@value":29}}]}}}""")
        assert isinstance(vertex, Vertex)
        assert "person" == vertex.label
        assert 1 == vertex.id
        assert isinstance(vertex.id, int)
        assert vertex == Vertex(1)
        ##
        vertex = self.graphson_reader.readObject("""
        {"@type":"g:Vertex", "@value":{"id":{"@type":"g:Float","@value":45.23}}}""")
        assert isinstance(vertex, Vertex)
        assert 45.23 == vertex.id
        assert isinstance(vertex.id, FloatType)
        assert "vertex" == vertex.label
        assert vertex == Vertex(45.23)
        ##
        vertex_property = self.graphson_reader.readObject("""
        {"@type":"g:VertexProperty", "@value":{"id":"anId","label":"aKey","value":true,"vertex":{"@type":"g:Int32","@value":9}}}""")
        assert isinstance(vertex_property, VertexProperty)
        assert "anId" == vertex_property.id
        assert "aKey" == vertex_property.label
        assert vertex_property.value
        assert vertex_property.vertex == Vertex(9)
        ##
        vertex_property = self.graphson_reader.readObject("""
        {"@type":"g:VertexProperty", "@value":{"id":{"@type":"g:Int32","@value":1},"label":"name","value":"marko"}}""")
        assert isinstance(vertex_property, VertexProperty)
        assert 1 == vertex_property.id
        assert "name" == vertex_property.label
        assert "marko" == vertex_property.value
        assert vertex_property.vertex is None
        ##
        edge = self.graphson_reader.readObject("""
        {"@type":"g:Edge", "@value":{"id":{"@type":"g:Int64","@value":17},"label":"knows","inV":"x","outV":"y","inVLabel":"xLab","properties":{"aKey":"aValue","bKey":true}}}""")
        # print edge
        assert isinstance(edge, Edge)
        assert 17 == edge.id
        assert "knows" == edge.label
        assert edge.inV == Vertex("x", "xLabel")
        assert edge.outV == Vertex("y", "vertex")
        ##
        property = self.graphson_reader.readObject("""
        {"@type":"g:Property", "@value":{"key":"aKey","value":{"@type":"g:Int64","@value":17},"element":{"@type":"g:Edge","@value":{"id":{"@type":"g:Int64","@value":122},"label":"knows","inV":"x","outV":"y","inVLabel":"xLab"}}}}""")
        # print property
        assert isinstance(property, Property)
        assert "aKey" == property.key
        assert 17 == property.value
        assert Edge(122, Vertex("x"), "knows", Vertex("y")) == property.element

    def test_path(self):
        path = self.graphson_reader.readObject(
            """{"@type":"g:Path","@value":{"labels":[["a"],["b","c"],[]],"objects":[{"@type":"g:Vertex","@value":{"id":{"@type":"g:Int32","@value":1},"label":"person","properties":{"name":[{"@type":"g:VertexProperty","@value":{"id":{"@type":"g:Int64","@value":0},"value":"marko","label":"name"}}],"age":[{"@type":"g:VertexProperty","@value":{"id":{"@type":"g:Int64","@value":1},"value":{"@type":"g:Int32","@value":29},"label":"age"}}]}}},{"@type":"g:Vertex","@value":{"id":{"@type":"g:Int32","@value":3},"label":"software","properties":{"name":[{"@type":"g:VertexProperty","@value":{"id":{"@type":"g:Int64","@value":4},"value":"lop","label":"name"}}],"lang":[{"@type":"g:VertexProperty","@value":{"id":{"@type":"g:Int64","@value":5},"value":"java","label":"lang"}}]}}},"lop"]}}"""
        )
        assert isinstance(path, Path)
        if six.PY3:
            assert "[v[1], v[3], 'lop']" == str(path)
        else:
            assert "[v[1], v[3], u'lop']" == str(path)
        assert Vertex(1) == path[0]
        assert Vertex(1) == path["a"]
        assert "lop" == path[2]
        assert 3 == len(path)

    def test_custom_mapping(self):

        # extended mapping
        class X(object):
            pass

        type_string = "test:Xtype"
        override_string = "g:Int64"
        serdes = Mock()

        reader = GraphSONReader(deserializer_map={type_string: serdes})
        assert type_string in reader.deserializers

        # base dicts are not modified
        assert type_string not in gremlin_python.structure.io.graphson._deserializers

        x = X()
        o = reader.toObject({GraphSONUtil.TYPE_KEY: type_string, GraphSONUtil.VALUE_KEY: x})
        serdes.objectify.assert_called_once_with(x, reader)
        assert o is serdes.objectify()

        # overridden mapping
        type_string = "g:Int64"
        serdes = Mock()
        reader = GraphSONReader(deserializer_map={type_string: serdes, override_string: serdes})
        assert gremlin_python.structure.io.graphson._deserializers[type_string] is not reader.deserializers[type_string]

        value = 3
        o = reader.toObject({GraphSONUtil.TYPE_KEY: type_string, GraphSONUtil.VALUE_KEY: value})
        serdes.objectify.assert_called_once_with(value, reader)
        assert o is serdes.objectify()


<<<<<<< HEAD
class TestGraphSONWriter(TestCase):
=======
class TestGraphSONWriter(object):

>>>>>>> 2436a69e
    graphson_writer = GraphSONWriter()

    def test_number_output(self):
        assert {"@type": "g:Int64", "@value": 2} == json.loads(self.graphson_writer.writeObject(long(2)))
        assert {"@type": "g:Int32", "@value": 1} == json.loads(self.graphson_writer.writeObject(1))
        assert {"@type": "g:Double", "@value": 3.2} == json.loads(self.graphson_writer.writeObject(3.2))
        assert """true""" == self.graphson_writer.writeObject(True)

    def test_numbers(self):
        assert {"@type": "g:Int64", "@value": 2} == json.loads(self.graphson_writer.writeObject(long(2)))
        assert {"@type": "g:Int32", "@value": 1} == json.loads(self.graphson_writer.writeObject(1))
        assert {"@type": "g:Double", "@value": 3.2} == json.loads(self.graphson_writer.writeObject(3.2))
        assert """true""" == self.graphson_writer.writeObject(True)

    def test_P(self):
        result = {'@type': 'g:P',
                  '@value': {
                     'predicate': 'and',
                     'value': [{
                        '@type': 'g:P',
                        '@value': {
                            'predicate': 'or',
                            'value': [{
                                '@type': 'g:P',
                                '@value': {'predicate': 'lt', 'value': 'b'}
                            },
                            {'@type': 'g:P', '@value': {'predicate': 'gt', 'value': 'c'}}
                            ]
                        }
                    },
                    {'@type': 'g:P', '@value': {'predicate': 'neq', 'value': 'd'}}]}}

        assert  result == json.loads(
            self.graphson_writer.writeObject(P.lt("b").or_(P.gt("c")).and_(P.neq("d"))))

    def test_strategies(self):
        # we have a proxy model for now given that we don't want to have to have g:XXX all registered on the Gremlin traversal machine (yet)
        assert {"@type": "g:SubgraphStrategy", "@value": {}} == json.loads(
            self.graphson_writer.writeObject(SubgraphStrategy))
        assert {"@type": "g:SubgraphStrategy", "@value": {
            "vertices": {"@type": "g:Bytecode", "@value": {"step": [["has", "name", "marko"]]}}}} == json.loads(
            self.graphson_writer.writeObject(SubgraphStrategy(vertices=__.has("name", "marko"))))

    def test_graph(self):
        assert {"@type": "g:Vertex",
                "@value": {"id": {"@type": "g:Int64", "@value": 12}, "label": "person"}} == json.loads(
            self.graphson_writer.writeObject(Vertex(12l, "person")))
        assert {"@type": "g:Edge", "@value": {"id": {"@type": "g:Int32", "@value": 7},
                                              "outV": {"@type": "g:Int32", "@value": 0},
                                              "outVLabel": "person",
                                              "label": "knows",
                                              "inV": {"@type": "g:Int32", "@value": 1},
                                              "inVLabel": "dog"}} == json.loads(
            self.graphson_writer.writeObject(Edge(7, Vertex(0, "person"), "knows", Vertex(1, "dog"))))
        assert {"@type": "g:VertexProperty", "@value": {"id": "blah", "label": "keyA", "value": True,
                                                        "vertex": "stephen"}} == json.loads(
            self.graphson_writer.writeObject(VertexProperty("blah", "keyA", True, Vertex("stephen"))))

        assert {"@type": "g:Property",
                "@value": {"key": "name", "value": "marko", "element": {"@type": "g:VertexProperty",
                                                                        "@value": {
                                                                            "vertex": "vertexId",
                                                                            "id": {"@type": "g:Int32", "@value": 1234},
                                                                            "label": "aKey"}}}} == json.loads(
            self.graphson_writer.writeObject(
                Property("name", "marko", VertexProperty(1234, "aKey", 21345, Vertex("vertexId")))))

    def test_custom_mapping(self):
        # extended mapping
        class X(object):
            pass

        serdes = Mock()
        writer = GraphSONWriter(serializer_map={X: serdes})
        assert X in writer.serializers

        # base dicts are not modified
        assert X not in gremlin_python.structure.io.graphson._serializers

        obj = X()
        d = writer.toDict(obj)
        serdes.dictify.assert_called_once_with(obj, writer)
        assert d is serdes.dictify()

        # overridden mapping
        serdes = Mock()
        writer = GraphSONWriter(serializer_map={int: serdes})
        assert gremlin_python.structure.io.graphson._serializers[int] is not writer.serializers[int]

        value = 3
        d = writer.toDict(value)
        serdes.dictify.assert_called_once_with(value, writer)
        assert d is serdes.dictify()

    def test_write_long(self):

        mapping = self.graphson_writer.toDict(1)
        assert mapping['@type'] == 'g:Int32'
        assert mapping['@value'] == 1

        mapping = self.graphson_writer.toDict(long(1))
        assert mapping['@type'] == 'g:Int64'
        assert mapping['@value'] == 1<|MERGE_RESOLUTION|>--- conflicted
+++ resolved
@@ -163,12 +163,8 @@
         assert o is serdes.objectify()
 
 
-<<<<<<< HEAD
-class TestGraphSONWriter(TestCase):
-=======
 class TestGraphSONWriter(object):
 
->>>>>>> 2436a69e
     graphson_writer = GraphSONWriter()
 
     def test_number_output(self):
