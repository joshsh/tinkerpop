<ivysettings>
  <settings defaultResolver="downloadGrapes"/>
  <property name="m2-pattern" value="${user.home}/.m2/repository/org/apache/tinkerpop/[module]/[revision]/[module]-[revision](-[classifier]).[ext]" />
  <property name="m2-pattern-ivy" value="${user.home}/.m2/repository/org/apache/tinkerpop/[module]/[revision]/[module]-[revision](-[classifier]).pom" />
  <caches>
    <cache name="nocache" useOrigin="true" />
  </caches>
  <resolvers>
    <chain name="downloadGrapes">
      <filesystem name="local-maven2" checkmodified="true" changingPattern=".*" changingMatcher="regexp" m2compatible="true" cache="nocache">
        <artifact pattern="${m2-pattern}"/>
        <ivy pattern="${m2-pattern-ivy}"/>
      </filesystem>
      <filesystem name="cachedGrapes">
        <ivy pattern="${user.home}/.groovy/grapes/[organisation]/[module]/ivy-[revision].xml"/>
        <artifact pattern="${user.home}/.groovy/grapes/[organisation]/[module]/[type]s/[artifact]-[revision].[ext]"/>
      </filesystem>
<<<<<<< HEAD
      <ibiblio name="ibiblio" m2compatible="true"/>
      <ibiblio name="jitpack" root="https://jitpack.io" m2compatible="true"/>
=======
      <ibiblio name="central" root="http://central.maven.org/maven2/" m2compatible="true"/>
      <ibiblio name="java.net2" root="http://download.java.net/maven/2/" m2compatible="true"/>
      <ibiblio name="hyracs-releases" root="http://obelix.ics.uci.edu/nexus/content/groups/hyracks-public-releases/" m2compatible="true"/>
>>>>>>> 9d743725
      <ibiblio name="local" root="file:${user.home}/.m2/repository/" m2compatible="true"/>
    </chain>
  </resolvers>
</ivysettings><|MERGE_RESOLUTION|>--- conflicted
+++ resolved
@@ -15,14 +15,7 @@
         <ivy pattern="${user.home}/.groovy/grapes/[organisation]/[module]/ivy-[revision].xml"/>
         <artifact pattern="${user.home}/.groovy/grapes/[organisation]/[module]/[type]s/[artifact]-[revision].[ext]"/>
       </filesystem>
-<<<<<<< HEAD
       <ibiblio name="ibiblio" m2compatible="true"/>
-      <ibiblio name="jitpack" root="https://jitpack.io" m2compatible="true"/>
-=======
-      <ibiblio name="central" root="http://central.maven.org/maven2/" m2compatible="true"/>
-      <ibiblio name="java.net2" root="http://download.java.net/maven/2/" m2compatible="true"/>
-      <ibiblio name="hyracs-releases" root="http://obelix.ics.uci.edu/nexus/content/groups/hyracks-public-releases/" m2compatible="true"/>
->>>>>>> 9d743725
       <ibiblio name="local" root="file:${user.home}/.m2/repository/" m2compatible="true"/>
     </chain>
   </resolvers>
